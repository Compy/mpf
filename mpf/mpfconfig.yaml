--- conflicted
+++ resolved
@@ -134,507 +134,6 @@
       - shot_profiles
       - switches
 
-<<<<<<< HEAD
-=======
-config_validator:
-# values are type|validation|default
-    autofire_coils:
-        coil: single|self.machine.coils[%]|
-        switch: single|self.machine.switches[%]|
-#        latch: single|bool|False
-        reverse_switch: single|bool|False
-        delay: single|int|0
-        recycle_ms: single|int|125
-        tags: list|str|None
-        label: single|str|%
-        debug: single|bool|False
-        enable_events: dict|str:ms|ball_started
-        disable_events: dict|str:ms|ball_ending
-        # hw rules settings overrides
-        pulse_ms: single|int|None
-        pwm_on_ms: single|int|None
-        pwm_off_ms: single|int|None
-        pulse_power: single|int|None
-        hold_power: single|int|None
-        pulse_power32: single|int|None
-        hold_power32: single|int|None
-        pulse_pwm_mask: single|int|None
-        hold_pwm_mask: single|int|None
-        recycle_ms: single|int|None
-        debounced: single|bool|False
-        drive_now: single|bool|False
-    ball_devices:
-        exit_count_delay: single|ms|500ms
-        entrance_count_delay: single|ms|500ms
-        eject_coil: single|self.machine.coils[%]|None
-        eject_coil_jam_pulse: single|ms|None
-        eject_coil_retry_pulse: single|ms|None
-        hold_coil: single|self.machine.coils[%]|None
-        hold_coil_release_time: single|ms|1s
-        hold_events: dict|str:ms|None
-        hold_switches: list|self.machine.switches[%]|None
-        entrance_switch: single|self.machine.switches[%]|None
-        jam_switch: single|self.machine.switches[%]|None
-        confirm_eject_type: single|str|target
-        captures_from: single|str|playfield
-        eject_targets: list|str|playfield
-        # can't convert eject_targets to objects til all ball_devices are setup
-        eject_timeouts: list|ms|None
-        ball_missing_timeouts: list|ms|None
-        ball_missing_target: single|str|playfield
-        confirm_eject_switch: single|self.machine.switches[%]|None
-        confirm_eject_event: single|str|None
-        max_eject_attempts: single|int|0
-        ball_switches: list|self.machine.switches[%]|None
-        ball_capacity: single|int|None
-        tags: list|str|None
-        label: single|str|%
-        debug: single|bool|False
-        request_ball_events: list|str|None
-        stop_events: dict|str:ms|None
-        eject_events: dict|str:ms|None
-        eject_all_events: dict|str:ms|None
-        mechanical_eject: single|bool|False
-        player_controlled_eject_event: single|str|None
-    ball_locks:
-        balls_to_lock: single|int|
-        lock_devices: list|self.machine.ball_devices[%]|
-        source_playfield: single|self.machine.ball_devices[%]|playfield
-        request_new_balls_to_pf: single|bool|True
-        tags: list|str|None
-        label: single|str|%
-        debug: single|bool|False
-        enable_events: dict|str:ms|ball_started
-        disable_events: dict|str:ms|ball_ending
-        reset_events: dict|str:ms|machine_reset_phase_3, ball_starting, ball_ending
-        release_one_events: dict|str:ms|None
-    ball_saves:
-        source_playfield: single|self.machine.ball_devices[%]|playfield
-        active_time: single|ms|0
-        hurry_up_time: single|ms|0
-        grace_period: single|ms|0
-        auto_launch: single|bool|True
-        balls_to_save: single|int|1
-        tags: list|str|None
-        label: single|str|%
-        debug: single|bool|False
-        enable_events: dict|str:ms|None
-        disable_events: dict|str:ms|ball_ending
-        timer_start_events: dict|str:ms|None
-    bcp:
-        connections:
-            host: single|str|None
-            port: single|int|5050
-            connection_attempts: single|int|-1
-            require_connection: single|bool|False
-    coils:
-        number: single|str|
-        number_str: single|str|
-        pulse_ms: single|int|None
-        pwm_on_ms: single|int|None
-        pwm_off_ms: single|int|None
-        pulse_power: single|int|None
-        hold_power: single|int|None
-        pulse_power32: single|int|None
-        hold_power32: single|int|None
-        pulse_pwm_mask: single|int|None
-        hold_pwm_mask: single|int|None
-        recycle_ms: single|int|None
-        allow_enable: single|bool|False
-        tags: list|str|None
-        label: single|str|%
-        debug: single|bool|False
-        enable_events: dict|str:ms|None
-        disable_events: dict|str:ms|None
-        pulse_events: dict|str:ms|None
-        platform: single|str|None
-    credits:
-        max_credits: single|int|0
-        free_play: single|bool|yes
-        service_credits_switch: list|self.machine.switches[%]|None
-        fractional_credit_expiration_time: single|ms|0
-        credit_expiration_time: single|ms|0
-        persist_credits_while_off_time: single|secs|1h
-        free_play_string: single|str|FREE PLAY
-        credits_string: single|str|CREDITS
-        switches:
-            switch: single|self.machine.switches[%]|None
-            value: single|float|0.25
-            type: single|str|money
-        pricing_tiers:
-            price: single|float|.50
-            credits: single|int|1
-    diverters:
-        type: single|str|hold
-        activation_time: single|ms|0
-        activation_switches: list|self.machine.switches[%]|None
-        disable_switches: list|self.machine.switches[%]|None
-        deactivation_switches: list|self.machine.switches[%]|None
-        activation_coil: single|self.machine.coils[%]|None
-        deactivation_coil: single|self.machine.coils[%]|None
-        targets_when_active: list|self.machine.ball_devices[%]|playfield
-        targets_when_inactive: list|self.machine.ball_devices[%]|playfield
-        feeder_devices: list|self.machine.ball_devices[%]|playfield
-        tags: list|str|None
-        label: single|str|%
-        debug: single|bool|False
-        enable_events: dict|str:ms|None
-        disable_events: dict|str:ms|None
-        activate_events: dict|str:ms|None
-        deactivate_events: dict|str:ms|None
-        # hw rules settings overrides
-        pulse_ms: single|int|None
-        pwm_on_ms: single|int|None
-        pwm_off_ms: single|int|None
-        pulse_power: single|int|None
-        hold_power: single|int|None
-        pulse_power32: single|int|None
-        hold_power32: single|int|None
-        pulse_pwm_mask: single|int|None
-        hold_pwm_mask: single|int|None
-        recycle_ms: single|int|None
-        debounced: single|bool|False
-        drive_now: single|bool|False
-    driver_enabled:
-        number: single|str|
-        number_str: single|str|
-        allow_enable: single|bool|True
-        tags: list|str|None
-        label: single|str|%
-        debug: single|bool|False
-        platform: single|str|None
-        enable_events: dict|str:ms|ball_started
-        disable_events: dict|str:ms|ball_ending
-    drop_targets:
-        switch: single|self.machine.switches[%]|
-        reset_coil: single|self.machine.coils[%]|None
-        knockdown_coil: single|self.machine.coils[%]|None
-        tags: list|str|None
-        label: single|str|%
-        debug: single|bool|False
-        reset_events: dict|str:ms|ball_starting, machine_reset_phase_3
-        knockdown_events: dict|str:ms|None
-    drop_target_banks:
-        drop_targets: list|self.machine.drop_targets[%]|
-        reset_coil: single|self.machine.coils[%]|None
-        reset_coils: list|self.machine.coils[%]|None
-        tags: list|str|None
-        label: single|str|%
-        debug: single|bool|False
-        reset_events: dict|str:ms|machine_reset_phase_3, ball_starting
-    flashers:
-        number: single|str|
-        number_str: single|str|
-        flash_ms: single|ms|None
-        tags: list|str|None
-        label: single|str|%
-        debug: single|bool|False
-        flash_events: dict|str:ms|None
-        platform: single|str|None
-        # driver settings
-        pulse_ms: single|int|None
-        pwm_on_ms: single|int|None
-        pwm_off_ms: single|int|None
-        pulse_power: single|int|None
-        hold_power: single|int|None
-        pulse_power32: single|int|None
-        hold_power32: single|int|None
-        pulse_pwm_mask: single|int|None
-        hold_pwm_mask: single|int|None
-        recycle_ms: single|int|None
-    flippers:
-        main_coil: single|self.machine.coils[%]|
-        hold_coil: single|self.machine.coils[%]|None
-        activation_switch: single|self.machine.switches[%]|
-        eos_switch: single|self.machine.switches[%]|None
-        use_eos: single|bool|False
-        tags: list|str|None
-        label: single|str|%
-        debug: single|bool|False
-        enable_events: dict|str:ms|ball_started
-        disable_events: dict|str:ms|ball_ending
-        enable_no_hold_events: dict|str:ms|None
-        invert_events: dict|str:ms|None
-
-        # hw rules settings overrides
-        pulse_ms: single|int|None
-        pwm_on_ms: single|int|None
-        pwm_off_ms: single|int|None
-        pulse_power: single|int|None
-        hold_power: single|int|None
-        pulse_power32: single|int|None
-        hold_power32: single|int|None
-        pulse_pwm_mask: single|int|None
-        hold_pwm_mask: single|int|None
-        recycle_ms: single|int|None
-        debounced: single|bool|False
-        drive_now: single|bool|False
-    game:
-        balls_per_game: single|int|3
-        max_players: single|int|4
-        start_game_switch_tag: single|str|start
-        add_player_switch_tag: single|str|start
-    gis:
-        number: single|str|
-        number_str: single|str|
-        dimmable: single|bool|False
-        tags: list|str|None
-        label: single|str|%
-        debug: single|bool|False
-        enable_events: dict|str:ms|machine_reset_phase_3
-        disable_events: dict|str:ms|None
-        platform: single|str|None
-    hardware:
-        platform: single|str|virtual
-        coils: single|str|default
-        switches: single|str|default
-        matrix_lights: single|str|default
-        leds: single|str|default
-        dmd: single|str|default
-        gis: single|str|default
-        flashers: single|str|default
-        driverboards: single|str|
-        accelerometers: single|str|
-        servo_controllers: single|str|
-    high_score:
-        award_slide_display_time: single|ms|4s
-        categories: list|str:list|
-        shift_left_tag: single|str|left_flipper
-        shift_right_tag: single|str|right_flipper
-        select_tag: single|str|start
-    leds:
-        number: single|str|
-        number_str: single|str|
-        polarity: single|bool|False
-        default_color: single|str|ffffff
-        brightness_compensation: list|float|1.0, 1.0, 1.0
-        fade_ms: single|int|None
-        tags: list|str|None
-        label: single|str|%
-        debug: single|bool|False
-        on_events:  dict|str:ms|None
-        off_events:  dict|str:ms|None
-        platform: single|str|None
-        x: single|int|None
-        y: single|int|None
-        z: single|int|None
-    led_settings:
-        brightness_compensation: list|float|1.0, 1.0, 1.0
-        default_led_fade_ms: single|int|100
-        gamma: single|float|2.5
-        whitepoint: list|float|1.0, 1.0, 1.0
-        linear_slope: single|float|1.0
-        linear_cutoff: single|float|0.0
-        keyframe_interpolation: single|bool|True
-        dithering: single|bool|True
-    machine:
-        balls_installed: single|int|1
-        min_balls: single|int|1
-        glass_off_mode: single|bool|True
-    matrix_lights:
-        number: single|str|
-        number_str: single|str|
-        tags: list|str|None
-        label: single|str|%
-        debug: single|bool|False
-        on_events:  dict|str:ms|None
-        off_events:  dict|str:ms|None
-        platform: single|str|None
-        x: single|int|None
-        y: single|int|None
-        z: single|int|None
-    mode:
-        priority: single|int|100
-        start_events: list|str|None
-        stop_events: list|str|None
-        start_priority: single|int|0
-        stop_priority: single|int|0
-        use_wait_queue: single|bool|False
-        code: single|str|None
-        stop_on_ball_end: single|bool|True
-        restart_on_next_ball: single|bool|False
-    multiballs:
-        ball_count: single|int|
-        source_playfield: single|self.machine.ball_devices[%]|playfield
-        shoot_again: single|ms|10s
-        ball_locks: list|self.machine.ball_locks[%]|None
-        tags: list|str|None
-        label: single|str|%
-        debug: single|bool|False
-        enable_events:  dict|str:ms|ball_started
-        disable_events:  dict|str:ms|ball_ending
-        reset_events:  dict|str:ms|machine_reset_phase_3, ball_starting
-        start_events:  dict|str:ms|None
-        stop_events:  dict|str:ms|None
-    playfields:
-        eject_targets: list|str|None
-        tags: list|str|None
-        label: single|str|%
-        debug: single|bool|False
-    playfield_transfers:
-        ball_switch: single|self.machine.switches[%]|
-        eject_target: single|self.machine.ball_devices[%]|
-        captures_from: single|self.machine.ball_devices[%]|
-        tags: list|str|None
-        label: single|str|%
-        debug: single|bool|False
-    score_reels:
-        coil_inc: single|self.machine.coils[%]|None
-        coil_dec: single|self.machine.coils[%]|None
-        rollover: single|bool|True
-        limit_lo: single|int|0
-        limit_hi: single|int|9
-        repeat_pulse_time: single|ms|200
-        hw_confirm_time: single|ms|300
-#        config: single|str|lazy
-        confirm: single|str|strict
-        switch_0: single|self.machine.switches[%]|None
-        switch_1: single|self.machine.switches[%]|None
-        switch_2: single|self.machine.switches[%]|None
-        switch_3: single|self.machine.switches[%]|None
-        switch_4: single|self.machine.switches[%]|None
-        switch_5: single|self.machine.switches[%]|None
-        switch_6: single|self.machine.switches[%]|None
-        switch_7: single|self.machine.switches[%]|None
-        switch_8: single|self.machine.switches[%]|None
-        switch_9: single|self.machine.switches[%]|None
-        switch_10: single|self.machine.switches[%]|None
-        switch_11: single|self.machine.switches[%]|None
-        switch_12: single|self.machine.switches[%]|None
-        tags: list|str|None
-        label: single|str|%
-        debug: single|bool|False
-    score_reel_groups:
-        max_simultaneous_coils: single|int|2
-        reels: list|str|
-        chimes: list|str|None
-        repeat_pulse_time: single|ms|200
-        hw_confirm_time: single|ms|300
-        config: single|str|lazy
-        tags: list|str|None
-        label: single|str|%
-        debug: single|bool|False
-        lights_tag: single|str|None
-    shots:
-        profile: single|str|None
-        switch: list|self.machine.switches[%]|None
-        switch_sequence: list|self.machine.switches[%]|None
-        cancel_switch: list|self.machine.switches[%]|None
-        delay_switch: dict|self.machine.switches[%]:ms|None
-        time: single|ms|0
-        light: list|self.machine.lights[%]|None
-        led: list|self.machine.leds[%]|None
-        tags: list|str|None
-        label: single|str|%
-        debug: single|bool|False
-        enable_events: dict|str:ms|None
-        disable_events: dict|str:ms|None
-        reset_events: dict|str:ms|None
-        advance_events: dict|str:ms|None
-        hit_events: dict|str:ms|None
-        remove_active_profile_events: dict|str:ms|None
-    shot_groups:
-        shots: list|str|None
-        profile: single|str|None
-        tags: list|str|None
-        label: single|str|%
-        debug: single|bool|False
-        enable_events: dict|str:ms|None
-        disable_events: dict|str:ms|None
-        reset_events: dict|str:ms|None
-        rotate_left_events: dict|str:ms|None
-        rotate_right_events: dict|str:ms|None
-        rotate_events: dict|str:ms|None
-        enable_rotation_events: dict|str:ms|None
-        disable_rotation_events: dict|str:ms|None
-        advance_events: dict|str:ms|None
-        remove_active_profile_events: dict|str:ms|None
-    shot_profiles:
-        loop: single|bool|False
-        state_names_to_rotate: list|str|None
-        state_names_to_not_rotate: list|str|None
-        rotation_pattern: list|str|R
-        player_variable: single|str|None
-        advance_on_hit: single|bool|True
-        lights_when_disabled: single|bool|True
-        block: single|bool|true
-        states:
-            name: single|str|
-            light_script: single|str|None
-            hold: single|bool|True
-            reset: single|bool|False
-            repeat: single|bool|True
-            blend: single|bool|False
-            tocks_per_sec: single|int|10
-            num_repeats: single|int|0
-            sync_ms:  single|int|0
-    snux:
-        flipper_enable_driver_number: single|int|c23
-        diag_led_driver_number: single|str|c24
-    switches:
-        number: single|str|
-        number_str: single|str|
-        type: single|str|NO
-        debounce: single|bool|True
-        recycle_time: single|ticks|0
-        activation_events: list|str|None
-        deactivation_events: list|str|None
-        tags: list|str|None
-        label: single|str|%
-        debug: single|bool|False
-        platform: single|str|None
-        debounce_open: single|ms|None
-        debounce_close: single|ms|None
-    system11:
-        ac_relay_delay_ms: single|int|75
-        ac_relay_driver_number: single|str|
-    tilt:
-        tilt_slam_tilt_events: list|str|None
-        tilt_warning_events: list|str|None
-        tilt_events: list|str|None
-        tilt_warning_switch_tag: single|str|tilt_warning
-        tilt_switch_tag: single|str|tilt
-        slam_tilt_switch_tag: single|str|slam_tilt
-        warnings_to_tilt: single|int|3
-        reset_warnings_events: list|str|ball_ending
-        multiple_hit_window: single|ms|300ms
-        settle_time: single|ms|5s
-        tilt_warnings_player_var: single|str|tilt_warnings
-    accelerometers:
-        platform: single|str|None
-        hit_limits: single|float:str|None
-        level_limits: single|float:str|None
-        level_x: single|int|0
-        level_y: single|int|0
-        level_z: single|int|1
-        debug: single|bool|False
-        tags: list|str|None
-        label: single|str|%
-        number: single|str|
-    servo_controllers:
-        address: single|int|64
-        servo_min: single|int|150
-        servo_max: single|int|600
-        platform: single|str|None
-        debug: single|bool|False
-        tags: list|str|None
-        label: single|str|%
-    servos:
-        positions: dict|float:str|None
-        servo_min: single|float|0.0
-        servo_max: single|float|1.0
-        reset_position: single|float|0.5
-        reset_events: dict|str:ms|ball_starting
-        controller: single|self.machine.servo_controllers[%]|
-        debug: single|bool|False
-        tags: list|str|None
-        label: single|str|%
-        number: single|int|
-    timing:
-        hz: single|int|30
-        hw_thread_sleep_ms: single|int|1
-
->>>>>>> f36e7386
 # Default settings for machines. All can be overridden
 
 p_roc:
