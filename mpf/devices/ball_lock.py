""" Contains the BallLock device class."""

from mpf.core.device import Device
<<<<<<< HEAD
from mpf.core.config_processor import ConfigProcessor
=======
>>>>>>> f636b521
from collections import deque


class BallLock(Device):
    config_section = 'ball_locks'
    collection = 'ball_locks'
    class_label = 'ball_lock'

    def __init__(self, machine, name, config, collection=None, validate=True):
        super().__init__(machine, name, config, collection,
                         validate=validate)

        # initialise variables
        self.balls_locked = 0
        self.enabled = False
        self.lock_queue = deque()

        # let ball devices initialise first
        self.machine.events.add_handler('init_phase_3',
                                        self._initialize)

    def _initialize(self):
        # load lock_devices

        self.lock_devices = []
        for device in self.config['lock_devices']:
            self.lock_devices.append(device)

        self.source_playfield = self.config['source_playfield']

    def enable(self, **kwargs):
        """ Enables the lock. If the lock is not enabled, no balls will be
        locked.

        Args:
            **kwargs: unused
        """
        del kwargs
        self.log.debug("Enabling...")
        if not self.enabled:
            self._register_handlers()
        self.enabled = True

    def disable(self, **kwargs):
        """ Disables the lock. If the lock is not enabled, no balls will be
        locked.

        Args:
            **kwargs: unused
        """
        del kwargs
        self.log.debug("Disabling...")
        self._unregister_handlers()
        self.enabled = False

    def reset(self, **kwargs):
        """Resets the lock. Will release locked balls. Device will status will
        stay the same (enabled/disabled)

        Args:
            **kwargs: unused
        """
        del kwargs
        self.release_all_balls()
        self.balls_locked = 0

    def release_one(self, **kwargs):
        """ Releases one ball

        Args:
            **kwargs: unused
        """
        del kwargs
        self.release_balls(balls_to_release=1)

    def release_all_balls(self):
        """ Releases all balls in lock

        """
        self.release_balls(self.balls_locked)

    def release_balls(self, balls_to_release):
        """Release all balls and return the actual amount of balls released.

        Args:
            balls_to_release: number of ball to release from lock
        """
        if len(self.lock_queue) == 0:
            return 0

        remaining_balls_to_release = balls_to_release

        self.log.debug("Releasing up to %s balls from lock", balls_to_release)
        balls_released = 0
        while len(self.lock_queue) > 0:
            device, balls_locked = self.lock_queue.pop()
            balls = balls_locked
            balls_in_device = device.balls
            if balls > balls_in_device:
                balls = balls_in_device

            if balls > remaining_balls_to_release:
                self.lock_queue.append(
                        (device, balls_locked - remaining_balls_to_release))
                balls = remaining_balls_to_release

            device.eject(balls=balls)
            balls_released += balls
            remaining_balls_to_release -= balls
            if remaining_balls_to_release <= 0:
                break

        if balls_released > 0:
            self.machine.events.post(
                'ball_lock_' + self.name + '_balls_released',
                balls_released=balls_released)

        self.balls_locked -= balls_released
        return balls_released

    def _register_handlers(self):
        # register on ball_enter of lock_devices
        for device in self.lock_devices:
            self.machine.events.add_handler(
                'balldevice_' + device.name + '_ball_enter',
                self._lock_ball, device=device)

    def _unregister_handlers(self):
        # unregister ball_enter handlers
        self.machine.events.remove_handler(self._lock_ball)

    # return true if lock is full
    def is_full(self):
        return self.remaining_space_in_lock() == 0

    # return the remaining capacity of the lock
    def remaining_space_in_lock(self):
        balls = self.config['balls_to_lock'] - self.balls_locked
        if balls < 0:
            balls = 0
        return balls

    # callback for _ball_enter event of lock_devices
    def _lock_ball(self, device, new_balls, unclaimed_balls, **kwargs):
        del new_balls
        del kwargs
        # if full do not take any balls
        if self.is_full():
            self.log.debug("Cannot lock balls. Lock is full.")
            return {'unclaimed_balls': unclaimed_balls}

        # if there are no balls do not claim anything
        if unclaimed_balls <= 0:
            return {'unclaimed_balls': unclaimed_balls}

        capacity = self.remaining_space_in_lock()
        # take ball up to capacity limit
        if unclaimed_balls > capacity:
            balls_to_lock = capacity
        else:
            balls_to_lock = unclaimed_balls

        self.balls_locked += balls_to_lock
        self.log.debug("Locked %s balls", balls_to_lock)

        # post event for ball capture
        self.machine.events.post('ball_lock_' + self.name + '_locked_ball',
                                 balls_locked=balls_to_lock,
                                 total_balls_locked=self.balls_locked)

        # check if we are full now and post event if yes
        if self.is_full():
            self.machine.events.post('ball_lock_' + self.name + '_full',
                                     balls=self.balls_locked)

        self.lock_queue.append((device, unclaimed_balls))

        # schedule eject of new balls
        self.request_new_balls(balls_to_lock)

        return {'unclaimed_balls': unclaimed_balls - balls_to_lock}

    def request_new_balls(self, balls):
        if self.config['request_new_balls_to_pf']:
            self.source_playfield.add_ball(balls=balls)<|MERGE_RESOLUTION|>--- conflicted
+++ resolved
@@ -1,10 +1,6 @@
 """ Contains the BallLock device class."""
 
 from mpf.core.device import Device
-<<<<<<< HEAD
-from mpf.core.config_processor import ConfigProcessor
-=======
->>>>>>> f636b521
 from collections import deque
 
 
