""" Contains the base class for ball devices."""
# ball_device.py
# Mission Pinball Framework
# Written by Brian Madden & Gabe Knuth
# Released under the MIT License. (See license info at the end of this file.)

# Documentation and more info at http://missionpinball.com/mpf

from collections import deque
import time
import sys

from mpf.system.tasks import DelayManager
from mpf.system.device import Device
from mpf.system.timing import Timing
from mpf.system.config import Config


class BallDevice(Device):
    """Base class for a 'Ball Device' in a pinball machine.

    A ball device is anything that can hold one or more balls, such as a
    trough, an eject hole, a VUK, a catapult, etc.

    Args: Same as Device.
    """

    config_section = 'ball_devices'
    collection = 'ball_devices'
    class_label = 'ball_device'

    def __init__(self, machine, name, config, collection=None, validate=True):
        super(BallDevice, self).__init__(machine, name, config, collection,
                                         validate=validate)

        self.delay = DelayManager()

        if self.config['ball_capacity'] is None:
            self.config['ball_capacity'] = len(self.config['ball_switches'])

        # initialize variables

        self.balls = 0
        """Number of balls currently contained (held) in this device."""

        self.eject_queue = deque()
        """ Queue of the list of eject targets (ball devices) for the balls this
        device is trying to eject.
        """

        self.num_eject_attempts = 0
        """ Counter of how many attempts to eject the current ball this device
        has tried. Eventually it will give up.
        """
        # todo log attemps more than one?

        self.eject_in_progress_target = None
        """The ball device this device is currently trying to eject to."""

        self.num_jam_switch_count = 0
        """How many times the jam switch has been activated since the last
        successful eject.
        """

        self.machine.events.add_handler('machine_reset_phase_1',
                                        self._initialize)

        self.machine.events.add_handler('machine_reset_phase_2',
                                        self._initialize2)

        self.machine.events.add_handler('machine_reset_phase_3',
                                        self._initialize3)


        self.num_balls_ejecting = 0
        """ The number of balls that are currently in the process of being
        ejected. This is either 0, 1, or whatever the balls was
        for devices that eject all their balls at once.
        """

        self.manual_eject_target = False
        self.mechanical_eject_in_progress = 0
        """How many balls are waiting for a non-controlled (e.g. spring
        plunger) eject.
        """

        self.waiting_for_eject_trigger = False
        """Whether this device is waiting for an event to trigger the eject.
        """

        self._source_devices = []

        self._is_connected_to_ball_source_state = None

        self._blocked_eject_attempts = []

        self.pending_eject_event_keys = set()

        self.hold_release_in_progress = False

        self.machine.events.add_handler('init_phase_2',
                                        self.configure_eject_targets)

    # Logic and dispatchers

    def _switch_state(self, new_state, **kwargs):
        # TODO: check if transition is legal

        self._state = new_state

        self.log.debug("Switching to state %s", new_state)

        method_name = "_state_" + self._state + "_start"
        if not hasattr(self, method_name):
            raise Exception("Went to invalid state %s", self._state)
        method = getattr(self, method_name, lambda *args: None)
        method(**kwargs)

    def _counted_balls(self, balls, **kwargs):
        method_name = "_state_" + self._state + "_counted_balls"
        method = getattr(self, method_name, lambda *args: None)
        method(balls)

    def _target_ready(self, target, **kwargs):
        if self._state == "wait_for_eject":
            self._state_wait_for_eject_start()

    # State initial
    def _state_initial_start(self):
        return self._count_balls()

    def _state_initial_counted_balls(self, balls):
        # set ball count and proceed to next step
        self.balls = balls
        return self._switch_state("idle")

    # State idle
    def _handle_eject_queue(self):
        if self.eject_queue:
            self.num_eject_attempts = 0
            self.num_jam_switch_count = 0
            if self.balls > 0:
                return self._switch_state("wait_for_eject")
            else:
                return self._switch_state("requesting_ball")


    def _state_idle_start(self):
        # Lets count the balls to see if we received ball in the meantime
        # before we start an eject with wrong initial count
        self._idle_counted = False
        return self._count_balls()

    def _state_idle_eject_request(self):
        # make sure ball switches are stable and do the eject after ball count
        return self._count_balls()

    def _state_idle_counted_balls(self, balls):
        self._idle_counted = True
        if self.balls < 0:
            raise Exception("Ball count went negative")

        if self.balls > balls:
            # balls went missing. we are idle
            missing_balls = self.balls - balls
            self.balls = balls
            return self._switch_state("missing_balls",
                                balls=missing_balls,
                                context="idle")
        elif self.balls < balls:
            # unexpected balls
            unexpected_balls = balls-self.balls
            self.balls = balls
            self._handle_new_balls(balls=unexpected_balls)
            self._handle_unexpected_balls(balls=unexpected_balls)


        if self.get_additional_ball_capacity():
            # unblock blocked source_device_eject_attempts
            if self._blocked_eject_attempts:
                (queue, source) = self._blocked_eject_attempts.popleft()
                queue.clear()
                return self._switch_state("waiting_for_ball")

            if not self.eject_queue:
                self._ok_to_receive()


        # No new balls
        # In idle those things can happen:
        # 1. A ball enter (via ball switches -> will call this method again)
        # 2. We get an eject request (via _eject_request)
        # 3. Sb wants to send us a ball (via _source_device_eject_attempt)

        # We might already have an eject queue. If yes go to eject
        return self._handle_eject_queue()


    def _handle_unexpected_balls(self, balls):
        self.log.debug("Received %s unexpected balls", balls)
        self.machine.events.post('balldevice_captured_from_' +
                                  self.config['captures_from'],
                                  balls=balls)

    def _handle_new_balls(self, balls):
        self.log.debug("Processing %s new balls", balls)
        self.machine.events.post_relay('balldevice_' + self.name +
                                       '_ball_enter',
                                        balls=balls,
                                        callback=self._balls_added_callback)


    def _state_missing_balls_start(self, balls, context):
        if context == "eject":
            # Request a new ball depending on setting
            if  self.config['ball_missing_action'] == "retry":
                self.log.debug("Lost %s balls during eject. Will retry the "
                               "eject.", balls)
                self.eject(balls, self.eject_in_progress_target)
            else:
                self.log.debug("Lost %s balls during eject. Will ignore the "
                               "loss.", balls)

            # Rest target
            self.eject_in_progress_target = None
        self._balls_missing(balls)

        return self._switch_state("idle")

    def _state_requesting_ball_start(self):
        # In this state we request a ball:
        # 1. Wait for the eject to happen
        # 2. We can receive or loose a ball before the attempt
        if self.debug:
            self.log.debug("Don't have any balls. Requesting one.")

        self._request_one_ball()


    def _state_requesting_ball_counted_balls(self, balls):
        # if we received or lost a ball go to idle state. it will handle that
        # when the eject attempt eventually happens we will either queue it or
        # process it right away in case we are still in idle
        if balls != self.balls:
            return self._switch_state("idle")

    def _source_ball_left(self, target, **kwargs):
        if target != self:
            return

        self.machine.events.remove_handler(self._source_ball_left)
        self._switch_state("waiting_for_ball")


    def _state_waiting_for_ball1_start(self, source):
        # In this state the source device ejected the ball
        # 1. Wait for the ball to leave the source device
        # 2. We can receive or loose a ball before that which is unrelated
        # 3. Eject can fail
        # TODO: handle 2
        # TODO: handle 3
        self.machine.events.add_handler('balldevice_' + source.name +
                                 '_ball_left',
                                 self._source_ball_left)

        pass

    def _state_waiting_for_ball1_counted_balls(self, balls):
        if balls < self.balls:
            self.balls = balls
            #lost a ball
            self._switch_state("missing_balls",
                    balls = balls - self.balls,
                    context="waiting_for_ball")
        elif balls > self.balls:
            # unfortunately, we cannot go back to idle here
            unexpected_balls = balls-self.balls
            self.balls = balls
            self._handle_new_balls(balls=unexpected_balls)
            self._handle_unexpected_balls(balls=unexpected_balls)


    def _state_waiting_for_ball_start(self):
        # This can happen
        # 1. ball counts can change (via _counted_balls)
        # 2. eject can fail (via _eject_failed)
        pass

    def _state_waiting_for_ball_counted_balls(self, balls):
        if self.balls > balls:
            # ball went missing but we were waiting for an incoming ball
            # this is strange. To keep things working we will forget about
            # the ball and hope for the best
            self._balls_missing(self.balls - balls)
            self.balls = balls
            return
        elif self.balls < balls:
            # got new balls but only handle one. If we got more they arrived
            # unexpectedly and state idle will handle them
            self.balls += 1
            # this event will carry 0 unclaimed balls but is needed for eject
            # confirmation 
            self._handle_new_balls(0)
            return self._switch_state("idle")

        # Default: wait

    def _state_ball_left_start(self):

        # TODO: handle entry switch here -> definitely new ball
        # TODO: handle jam switch here -> ball did not leave
        if self.config['jam_switch']:
            self.num_jam_switch_count = 0
            if self.machine.switch_controller.is_active(
                    self.config['jam_switch'].name):
                self.num_jam_switch_count += 1
                # catches if the ball is blocking the switch to
                # begin with, todo we have to get smart here
        self.machine.events.post('balldevice_' + self.name + '_ball_left',
                                 balls=self.num_balls_ejecting,
                                 target=self.eject_in_progress_target,
                                 num_attempts=self.num_eject_attempts)



    def _state_wait_for_eject_start(self):
        target = self.eject_queue[0][0]
        if target.get_additional_ball_capacity():
           return self._switch_state("ejecting")

    def _state_ejecting_start(self):
        self.eject_in_progress_target, timeout = (self.eject_queue.popleft())
        if self.debug:
            self.log.debug("Setting eject_in_progress_target: %s, "
                       "timeout %s",
                           self.eject_in_progress_target.name, timeout)

        self.num_eject_attempts += 1


        if self.config['balls_per_eject'] == 1:
            self.num_balls_ejecting = 1
        else:
            self.num_balls_ejecting = (
                self.balls + self.mechanical_eject_in_progress)

        self.machine.events.post_queue('balldevice_' + self.name +
                                 '_ball_eject_attempt',
                                 balls=self.num_balls_ejecting,
                                 target=self.eject_in_progress_target,
                                 source=self,
                                 timeout=timeout,
                                 num_attempts=self.num_eject_attempts,
                                 callback=self._perform_eject)


    def _state_failed_eject_start(self):
        # handle retry limit
        if (self.config['max_eject_attempts'] != 0 and
            self.num_eject_attempts > self.config['max_eject_attempts']):
            self._eject_permanently_failed()
            # What now? Ball is still in device or switch just broke. At least
            # we are unable to get rid of it
            return self._switch_state("broken")

        # TODO: timer for retry

        # ball did not leave. eject it again
        return self._switch_state("ejecting")

    def _state_failed_confirm_start(self):
        # count balls to see if the ball returns
        self._count_balls()
        timeout = self.config['ball_missing_timeouts'][self.eject_in_progress_target]
        self.delay.add(name='ball_missing_timeout',
                       ms=timeout,
                       callback=self._ball_missing_timout)

    def _state_failed_eject_counted_balls(self, balls):
        if self.balls > balls:
            # we lost even more balls? if the do not come back until timeout
            # we will go to state "missing_balls" and forget about the first
            # one. Afterwards, we will go to state "idle" and it will handle
            # all additional missing balls
            # TODO: can we use state missing_balls here?
            pass
        elif self.balls < balls:
            # TODO: check if entry switch was active.
            # ball probably returned
            self.balls += 1
            self._switch_state("ejecting")

    def _state_eject_confirmed_start(self):
        self.eject_in_progress_target = None
        return self._switch_state("idle")


    def _ball_missing_timout(self):
        if self._state != "failed_confirm":
            self.log.warn("Invalid state")
            return

        # We are screwed now!
        return self._switch_state("missing_balls",
                    balls=1,
                    context="eject")

    @property
    def num_balls_ejectable(self):
        """How many balls are in this device that could be ejected."""
        return self.balls

        # todo look at upstream devices

    def configure_eject_targets(self, config=None):
        new_list = list()

        for target in self.config['eject_targets']:
            new_list.append(self.machine.ball_devices[target])

        self.config['eject_targets'] = new_list

    def _source_device_eject_attempt(self, balls, target, source, queue, **kwargs):
        if target != self:
            return

        if self.is_ready_to_receive():
            return self._switch_state("waiting_for_ball")
        else:
            # block the attempt until we are ready again
            self._blocked_eject_attempts.append((queue, source))
            queue.wait()
            return

    def _source_device_eject_failed(self, balls, target, **kwargs):
        if target != self:
            return

        if self._state != "waiting_for_ball":
            raise Exception("There was no ongoing eject")

        # go to idle. it will know what to do
        self._switch_state("idle")

    def _initialize(self):
        # convert names to objects

        # make sure the eject timeouts list matches the length of the eject targets
        if (len(self.config['eject_timeouts']) <
                len(self.config['eject_targets'])):
            self.config['eject_timeouts'] += ["10s"] * (
                len(self.config['eject_targets']) -
                len(self.config['eject_timeouts']))

        if (len(self.config['ball_missing_timeouts']) <
                len(self.config['eject_targets'])):
            self.config['ball_missing_timeouts'] += ["20s"] * (
                len(self.config['eject_targets']) -
                len(self.config['ball_missing_timeouts']))


        timeouts_list = self.config['eject_timeouts']
        self.config['eject_timeouts'] = dict()

        for i in range(len(self.config['eject_targets'])):
            self.config['eject_timeouts'][self.config['eject_targets'][i]] = (
                Timing.string_to_ms(timeouts_list[i]))

        timeouts_list = self.config['ball_missing_timeouts']
        self.config['ball_missing_timeouts'] = dict()

        for i in range(len(self.config['eject_targets'])):
            self.config['ball_missing_timeouts'][self.config['eject_targets'][i]] = (
                Timing.string_to_ms(timeouts_list[i]))
        # End code to create timeouts list -------------------------------------

        # Register switch handlers with delays for entrance & exit counts
        for switch in self.config['ball_switches']:
            self.machine.switch_controller.add_switch_handler(
                switch_name=switch.name, state=1,
                ms=self.config['entrance_count_delay'],
                callback=self._switch_changed)
        for switch in self.config['ball_switches']:
            self.machine.switch_controller.add_switch_handler(
                switch_name=switch.name, state=0,
                ms=self.config['exit_count_delay'],
                callback=self._switch_changed)

        if self.config['mechanical_eject']:
            for switch in self.config['ball_switches']:
                self.machine.switch_controller.add_switch_handler(
                    switch_name=switch.name,
                    callback=self._mechanical_eject_in_progress,
                    state=0,
                    ms=self.config['mechanical_eject_trigger_time']
                )

        # Configure switch handlers for jam switch activity
        if self.config['jam_switch']:
            self.machine.switch_controller.add_switch_handler(
                switch_name=self.config['jam_switch'].name, state=1, ms=0,
                callback=self._jam_switch_handler)
            # todo do we also need to add inactive and make a smarter
            # handler?

        # Configure switch handlers for entrance switch activity
        if self.config['entrance_switch']:
            self.machine.switch_controller.add_switch_handler(
                switch_name=self.config['entrance_switch'].name, state=1, ms=0,
                callback=self._entrance_switch_handler)
            # todo do we also need to add inactive and make a smarter
            # handler?

        # handle hold_coil activation when a ball hits a switch
        for switch in self.config['hold_switches']:
            self.machine.switch_controller.add_switch_handler(
                switch_name=switch.name, state=1,
                ms=0,
                callback=self.hold)



        # Configure event handlers to watch for target device status changes
        for target in self.config['eject_targets']:
            # Target device is requesting a ball

            self.machine.events.add_handler(
                'balldevice_{}_ball_request'.format(target.name),
                self._eject_request, target=target)


            # Target device is now able to receive a ball
            self.machine.events.add_handler(
                'balldevice_{}_ok_to_receive'.format(target.name),
                self._target_ready, target=target)

        # Get an initial ball count
        self.count_balls(stealth=True)

    def _initialize2(self):
        # Watch for ejects targeted at us
        for device in self.machine.ball_devices:
            for target in device.config['eject_targets']:
                if target.name == self.name:
                    self._source_devices.append(device)
                    if self.debug:
                        self.log.debug("EVENT: {} to {}".format(device.name,
                                       target.name))
                    self.machine.events.add_handler(
                        'balldevice_{}_ball_eject_failed'.format(device.name),
                        self._source_device_eject_failed)

                    self.machine.events.add_handler(
                        'balldevice_{}_ball_eject_attempt'.format(device.name),
                        self._source_device_eject_attempt)
                    break


    def _initialize3(self):
        if not self.config['ball_missing_action']:
            if self.is_connected_to_ball_source():
                self.config['ball_missing_action'] = "retry"
            else:
                self.config['ball_missing_action'] = "ignore"
        elif (not self.is_connected_to_ball_source() and 
            self.config['ball_missing_action'] == "retry"):
            raise Exception("Cannot use retry as ball_missing_action " +
                            "when not connected to a ball source")

        self._switch_state("initial")

    def get_status(self, request=None):
        """Returns a dictionary of current status of this ball device.

        Args:
            request: A string of what status item you'd like to request.
                Default will return all status items.
                Options include:
                * balls
                * eject_in_progress_target
                * eject_queue

        Returns:
            A dictionary with the following keys:
                * balls
                * eject_in_progress_target
                * eject_queue
        """
        if request == 'balls':
            return self.balls
        elif request == 'eject_in_progress_target':
            return self.eject_in_progress_target
        elif request == 'eject_queue':
            return self.eject_queue,
        else:
            return {'balls': self.balls,
                    'eject_in_progress_target': self.eject_in_progress_target,
                    'eject_queue': self.eject_queue,
                    }

    def status_dump(self):
        """Dumps the full current status of the ball device to the log."""

        if self.debug:
            self.log.debug("+-----------------------------------------+")
            self.log.debug("| balls: {}".format(
                self.balls).ljust(42) + "|")
            self.log.debug("| eject_in_progress_target: {}".format(
                self.eject_in_progress_target).ljust(42) + "|")
            self.log.debug("| num_balls_ejecting: {}".format(
                self.num_balls_ejecting).ljust(42) + "|")
            self.log.debug("| num_jam_switch_count: {}".format(
                self.num_jam_switch_count).ljust(42) + "|")
            self.log.debug("| num_eject_attempts: {}".format(
                self.num_eject_attempts).ljust(42) + "|")
            self.log.debug("| eject queue: {}".format(
                self.eject_queue).ljust(42) + "|")
            self.log.debug("| manual_eject_target: {}".format(
                self.manual_eject_target).ljust(42) + "|")
            self.log.debug("| mechanical_eject_in_progress: {}".format(
                self.mechanical_eject_in_progress).ljust(42) + "|")
            self.log.debug("+-----------------------------------------+")

    def _switch_changed(self, **kwargs):
        self._count_balls()

    def count_balls(self, **kwargs):
        # deprecated
        return self.balls

    def _count_balls(self, **kwargs):
        if self.debug:
            self.log.debug("Counting balls")

        if self.config['ball_switches']:
            try:
                balls = self._count_ball_switches()
            except ValueError:
                # This happens when switches are not stable. We will be called again!
                return
        else:
            balls = self.balls

        # current status handler will handle the new count (or ignore it)
        self._counted_balls(balls)

    def _count_ball_switches(self):
        # only count. do not change any state here!
        ball_count = 0

        for switch in self.config['ball_switches']:
            valid = False
            if self.machine.switch_controller.is_active(switch.name,
                    ms=self.config['entrance_count_delay']):
                ball_count += 1
                valid = True
                if self.debug:
                    self.log.debug("Confirmed active switch: %s", switch.name)
            elif self.machine.switch_controller.is_inactive(switch.name,
                    ms=self.config['exit_count_delay']):
                if self.debug:
                    self.log.debug("Confirmed inactive switch: %s", switch.name)
                valid = True

<<<<<<< HEAD
            if not valid:  # one of our switches wasn't valid long enough
                # recount will happen automatically after the time passes
                # via the switch handler for count
                if self.debug:
                    self.log.debug("Switch '%s' changed too recently. "
                                   "Aborting count & returning previous "
                                   "count value", switch.name)
                raise ValueError('Count not stable yet. Run again!')
=======
        if (self.eject_in_progress_target and self.config['jam_switch'] and
                self.num_jam_switch_count > 1):
            # If the jam switch count is more than 1, we assume the ball it was
            # trying to eject fell back in.
            if self.debug:
                self.log.debug("Jam switch count: %s. Assuming eject failed.",
                               self.num_jam_switch_count)
            self.eject_failed()
            return

        elif ((self.eject_in_progress_target and self.config['jam_switch'] and
                self.num_jam_switch_count == 1) or
                not self.eject_in_progress_target):
            # If there's an eject in progress with a jam switch count of only 1,
            # or no eject in progress, we assume this was a valid new ball.

            # If this device is not expecting any balls, we assuming this one
            # came from the playfield. Post this event so the playfield can keep
            # track of how many balls are out.
            if not self.num_balls_in_transit:
                self.machine.events.post('balldevice_captured_from_' +
                                         self.config['captures_from'],
                                         balls=balls)

            # Post the relay event as other handlers might be looking for to act
            # on the ball entering this device.
            self.machine.events.post_relay('balldevice_' + self.name +
                                           '_ball_enter',
                                            balls=balls,
                                            device=self,
                                            callback=self._balls_added_callback)

        if self.mechanical_eject_in_progress and self.eject_in_progress_target:

            if self.debug:
                self.log.debug("Ball added while waiting for player eject. "
                               "Assuming eject failed")
>>>>>>> c5b8a616

        if self.debug:
            self.log.debug("Counted %s balls", ball_count)

        return ball_count

    def _balls_added_callback(self, balls, **kwargs):
        # Callback event for the balldevice_<name>_ball_enter relay event
        if self.mechanical_eject_in_progress or self.waiting_for_eject_trigger:
            return  # _mechanical_eject_failed() will pick these up

        # If we still have balls here, that means that no one claimed them, so
        # essentially they're "stuck." So we just eject them... unless this
        # device is tagged 'trough' in which case we let it keep them.
        if balls and 'trough' not in self.tags:
            self._eject_request(balls)

    def _balls_missing(self, balls):
        # Called when ball_count finds that balls are missing from this device
        if self.debug:
            self.log.debug("%s ball(s) missing from device. Mechanical eject?"
                           " %s", abs(balls),
                           self.manual_eject_target)

        # _do_eject here will setup the confirmations and stuff
        if self.manual_eject_target:
            return
        self.machine.events.post('balldevice_{}_ball_missing'.format(
            abs(balls)))
        self.machine.events.post('balldevice_ball_missing',
            balls=abs(balls))

        # add ball to default target
        self.machine.ball_devices[self.config['ball_missing_target']].balls += balls


    def _mechanical_eject_in_progress(self):
        # Called when we're looking out for a mechanical eject and balls are
        # missing

        if self.debug:
            self.log.debug("Mechanical eject switch open. Balls: %s",
                           self.mechanical_eject_in_progress)

        if not self.manual_eject_target:
            return

        target = self.manual_eject_target
        self.eject_in_progress_target = target

        self.eject_queue = deque()

        self.balls = 0
        self.num_balls_ejecting = 1
        self.mechanical_eject_in_progress = 1

        self.machine.events.post(
            'balldevice_{}_mechanical_eject_attempt'.format(self.name),
            balls=self.mechanical_eject_in_progress)
        self.machine.events.post_queue(
            'balldevice_{}_ball_eject_attempt'.format(self.name),
             balls=self.mechanical_eject_in_progress,
             target=target,
             timeout=0,
             num_attempts=0,
             callback=self._mechanical_eject_attempt_callback)

        self.machine.events.remove_handler(self._eject_success)

        self._setup_eject_confirmation(
            target=target, timeout=0)

    def _mechanical_eject_attempt_callback(self, **kwargs):
        pass

    def is_full(self):
        """Checks to see if this device is full, meaning it is holding either
        the max number of balls it can hold, or it's holding all the known
        balls in the machine.

        Returns: True or False

        """
        if (self.config['ball_capacity'] and
                    self.balls >= self.config['ball_capacity']):
            return True
        elif self.balls >= self.machine.ball_controller.num_balls_known:
            return True
        else:
            return False

    def _jam_switch_handler(self):
        # The device's jam switch was just activated.
        # This method is typically used with trough devices to figure out if
        # balls fell back in.

        self.num_jam_switch_count += 1
        if self.debug:
            self.log.debug("Ball device %s jam switch hit. New count: %s",
                           self.name, self.num_jam_switch_count)

    def _entrance_switch_handler(self):
        # A ball has triggered this device's entrance switch

        if not self.config['ball_switches']:
            if self.is_full():
                self.log.warning("Device received balls but is already full. "
                                 "Ignoring!")
                return

            self.balls += 1
            self._handle_new_balls(1)

    def is_ready_to_receive(self):
        return (((self._state == "idle" and self._idle_counted)
                or self._state == "requesting_ball")
                and self.balls < self.config['ball_capacity'])

    def get_real_additional_capacity(self):
        if self.config['ball_capacity'] - self.balls < 0:
            self.log.warning("Device reporting more balls contained than its "
                             "capacity.")

        return self.config['ball_capacity'] - self.balls


    def get_additional_ball_capacity(self):
        # TODO: deprecated. Name is missleading
        """Returns an integer value of the number of balls this device can
            receive. A return value of 0 means that this device is full and/or
            that it's not able to receive any balls at this time due to a
            current eject_in_progress.

        """
        if not self.is_ready_to_receive():
            # This device is in the process of ejecting a ball, so it shouldn't
            # receive any now.

            return 0

        return self.get_real_additional_capacity()

    def is_connected_to_ball_source(self):
        if "drain" in self.tags:
            return True

        if self._is_connected_to_ball_source_state == None:
            self._is_connected_to_ball_source_state = False
            for source in self._source_devices:
                if source.is_connected_to_ball_source():
                    self._is_connected_to_ball_source_state = True
                    break
        return self._is_connected_to_ball_source_state

    def _request_one_ball(self):
        # this will request a ball. no matter what
        self.machine.events.post('balldevice_' + self.name +
                                 '_ball_request', balls=1)


    def request_ball(self, balls=1):
        """Request that one or more balls is added to this device.

        Args:
            balls: Integer of the number of balls that should be added to this
                device. A value of -1 will cause this device to try to fill
                itself.
        """
        if self.debug:
            self.log.debug("In request_ball. balls: %s", balls)

        # How many balls are we requesting?
        remaining_capacity = (self.config['ball_capacity'] -
                              self.balls)

        if remaining_capacity < 0:
            remaining_capacity = 0

        # Figure out how many balls we can request
        if balls == -1 or balls > remaining_capacity:
            balls = remaining_capacity

        if not balls:
            return False

        if self.debug:
            self.log.debug("Requesting Ball(s). Balls=%s", balls)

        for i in range(balls):
            self._request_one_ball()

        return balls

<<<<<<< HEAD
=======
    def _requested_ball_received(self, balls, **kwargs):
        # Responds to its own balldevice_<name>_ball_enter relay event
        # We do this since we need something to act on the balls being received,
        # otherwise it would think they were unexpected and eject them.

        # Figure out how many of the new balls were requested
        unexpected_balls = balls - self.num_balls_in_transit
        if unexpected_balls < 0:
            unexpected_balls = 0

        # Figure out how many outstanding ball requests we have
        self.num_balls_requested -= balls
        self.num_balls_in_transit -= balls

        if self.num_balls_requested <= 0:
            self.num_balls_requested = 0

        if self.num_balls_in_transit <= 0:
            self.machine.events.remove_handler(self._requested_ball_received)

        return {'balls': unexpected_balls}

    def _cancel_request_ball(self):
        self.machine.events.post('balldevice_' + self.name +
                                 '_cancel_ball_request')

    def _eject_event_handler(self):
        # We received the event that should eject this ball.

        if not self.balls:
            self.request_ball()

>>>>>>> c5b8a616
    def stop(self, **kwargs):
        # TODO: convert
        raise Exception("broken")
        """Stops all activity in this device.

        Cancels all pending eject requests. Cancels eject confirmation checks.

        """
        if self.debug:
            self.log.debug("Stopping all activity via stop()")
        self.eject_in_progress_target = None
        self.eject_queue = deque()
        self.num_jam_switch_count = 0

        # todo jan19 anything to add here?

        self._cancel_eject_confirmation()
        self.count_balls()  # need this since we're canceling the eject conf

    def setup_player_controlled_eject(self, balls=1, target=None,
                                      trigger_event=None):

        # TODO: convert that method into the new structure
        raise Exception("broken")
        if self.debug:
            self.log.debug("Setting up player-controlled eject. Balls: %s, "
                           "Target: %s, trigger_event: %s",
                           balls, target, trigger_event)

        if balls < 1:
            self.log.warning("Received request to eject %s balls, which doesn't"
                             " make sense. Ignoring...")
            return False

        if not target:
            target = self.config['eject_targets'][0]

        elif type(target) is str:
            target = self.machine.ball_devices[target]

        if self.debug:
            self.log.debug("Setting eject target to %s", target)

        self.waiting_for_eject_trigger = True

        if trigger_event:
            if self.debug:
                self.log.debug("Received trigger event '%s' and will use it as"
                               " the trigger for this eject.", trigger_event)

            self.pending_eject_event_keys.add(
                self.machine.events.add_handler(trigger_event, self.eject))

        if self.debug:
            self.log.debug("Will use this device's eject_events to trigger the"
                           " eject: %s", self.config['eject_events'])

        if self.config['mechanical_eject']:
            self.manual_eject_target = target

        if (not self.config['mechanical_eject'] and
                not self.config['eject_events']):  # auto-eject
            self.waiting_for_eject_trigger = False
            self.manual_eject_target = None
            self.mechanical_eject_in_progress = 0

            if self.debug:
                self.log.debug("No eject_events or mechanical_eject specified,"
                               " proceeding with the eject now.")

            self.eject(balls=balls, target=target, get_ball=True)

        else:  # manual eject
            if balls > self.balls:
                if self.debug:
                    self.log.debug("Number of balls contained is less than the "
                                   "number to eject. Requesting %s ball(s)",
                                   balls-self.balls)

                self.request_ball(balls-self.balls)
                self.mechanical_eject_in_progress = balls


    def _eject_request(self, balls=1, target=None, **kwargs):
        # TODO: make sure only one device ejects
        if balls:
            self.eject(balls, target, **kwargs)

    def eject(self, balls=1, target=None, **kwargs):
        if not target:
            target = self.config['eject_targets'][0]

        timeout = self.config['eject_timeouts'][target]

        if self.debug:
            self.log.debug('Adding %s ball(s) to the eject_queue.',
                           balls)


        # add request to queue
        for i in range(balls):
            self.eject_queue.append((target, timeout))

        if self.debug:
            self.log.debug('Queue %s.', self.eject_queue)

        # call status handler if any
        method_name = "_state_" + self._state + "_eject_request"
        method = getattr(self, method_name, lambda: None)
        method()

    def eject_all(self, target=None):
        raise Exception("do not use")
        """Ejects all the balls from this device

        Args:
            target: The string or BallDevice target for this eject. Default of
                None means `playfield`.

        Returns:
            True if there are balls to eject. False if this device is empty.

        """
        if self.debug:
            self.log.debug("Ejecting all balls")
        if self.balls > 0:
            self.eject(balls=self.balls, target=target)
            return True
        else:
            return False

    def _eject_status(self):
        if self.debug:

            if self.machine.tick_num % 10 == 0:
                try:
                    self.log.debug("DEBUG: Eject duration: %ss. Target: %s",
                                  round(time.time()-self.eject_start_time, 2),
                                  self.eject_in_progress_target.name)
                except AttributeError:
                    self.log.debug("DEBUG: Eject duration: %ss. Target: None",
                                  round(time.time()-self.eject_start_time, 2))

    def _ball_left_device(self, balls, **kwargs):
        assert balls == 1
        assert self._state == "ejecting"
        # remove handler
        for switch in self.config['ball_switches']:
            self.machine.switch_controller.remove_switch_handler(
                switch_name=switch.name,
                callback=self._ball_left_device,
                state=0)
        self.balls -= 1

        self.log.debug("Ball left. New count %s", self.balls)
        self._switch_state("ball_left")

    def _perform_eject(self, target, timeout=None, **kwargs):
        self._setup_eject_confirmation(target, timeout)
        self.log.debug("Ejecting ball to %s", target.name)

        if self.config['ball_switches']:
            # wait until one of the active switches turns off
            for switch in self.config['ball_switches']:
                # only consider active switches
                if self.machine.switch_controller.is_active(switch.name,
                        ms=self.config['entrance_count_delay']):
                    self.machine.switch_controller.add_switch_handler(
                        switch_name=switch.name,
                        callback=self._ball_left_device,
                        callback_kwargs={'balls': self.num_balls_ejecting},
                        state=0)

        if self.config['eject_coil']:
            self._fire_eject_coil()

        elif self.config['hold_coil']:
            # TODO: wait for some time to allow balls to settle for
            #       both entrance and after a release

            self._disable_hold_coil()
            self.hold_release_in_progress = True

            # allow timed release of single balls and reenable coil after
            # release. Disable coil when device is empty
            self.delay.add(name='hold_coil_release',
                           ms=self.config['hold_coil_release_time'],
                           callback=self._hold_release_done)
        
        if not self.config['ball_switches']:
            # no ball_switches. we dont know when it actually leaves the device
            # assume its instant
            self.balls -= self.num_balls_ejecting
            return self._switch_state("ball_left")

    def _hold_release_done(self):
        self.hold_release_in_progress = False

        # reenable hold coil if there are balls left
        if self.balls > 0:
            self._enable_hold_coil()

    def _disable_hold_coil(self):
        self.config['hold_coil'].disable()
        if self.debug:
            self.log.debug("Disabling hold coil. num_balls_ejecting: %s. New "
                           "balls: %s.", self.num_balls_ejecting, self.balls)

    def hold(self, **kwargs):
        # do not enable coil when we are ejecting
        if self.hold_release_in_progress:
            return

        self._enable_hold_coil()

    def _enable_hold_coil(self):
        self.config['hold_coil'].enable()
        if self.debug:
            self.log.debug("Enabling hold coil. num_balls_ejecting: %s. New "
                           "balls: %s.", self.num_balls_ejecting, self.balls)

    def _fire_eject_coil(self):
        self.config['eject_coil'].pulse()
        if self.debug:
            self.log.debug("Firing eject coil. num_balls_ejecting: %s. New "
                           "balls: %s.", self.num_balls_ejecting, self.balls)

    def _setup_eject_confirmation(self, target=None, timeout=0):
        # Called after an eject request to confirm the eject. The exact method
        # of confirmation depends on how this ball device has been configured
        # and what target it's ejecting to

        # args are target device and timeout in ms

        if self.debug:
            self.log.debug("Setting up eject confirmation")
            self.eject_start_time = time.time()
            self.log.debug("Eject start time: %s", self.eject_start_time)
            self.machine.events.add_handler('timer_tick', self._eject_status)

        if self.config['confirm_eject_type'] == 'target':

            if not target:
                self.log.error("we got an eject confirmation request with no "
                               "target. This shouldn't happen. Post to the "
                               "forum if you see this.")
                raise Exception("we got an eject confirmation request with no "
                                "target. This shouldn't happen. Post to the "
                                "forum if you see this.")


            if target.is_playfield():
                if self.debug:
                    self.log.debug("Will confirm eject via recount of ball "
                                   "switches.")
                self._setup_count_eject_confirmation()

                if target.ok_to_confirm_ball_via_playfield_switch():
                    if self.debug:
                        self.log.debug("Will confirm eject when a %s switch is "
                                       "hit (additionally)", target.name)
                    self.machine.events.add_handler(
                        'sw_{}_active'.format(target.name), self._eject_success)

            if timeout:
                # set up the delay to check for the failed the eject
                self.delay.add(name='target_eject_confirmation_timeout',
                               ms=timeout,
                               callback=self._eject_timeout)

            if self.debug:
                self.log.debug("Will confirm eject via ball entry into '%s' "
                               "with a confirmation timeout of %sms",
                               target.name, timeout)

            # watch for ball entry event on the target device
            # Note this must be higher priority than the failed eject handler
            self.machine.events.add_handler(
                'balldevice_' + target.name +
                '_ball_enter', self._eject_success, priority=100000)

        elif self.config['confirm_eject_type'] == 'switch':
            if self.debug:
                self.log.debug("Will confirm eject via activation of switch "
                               "'%s'",
                               self.config['confirm_eject_switch'].name)
            # watch for that switch to activate momentarily
            # todo add support for a timed switch here
            self.machine.switch_controller.add_switch_handler(
                switch_name=self.config['confirm_eject_switch'].name,
                callback=self._eject_success,
                state=1, ms=0)

        elif self.config['confirm_eject_type'] == 'event':
            if self.debug:
                self.log.debug("Will confirm eject via posting of event '%s'",
                           self.config['confirm_eject_event'])
            # watch for that event
            self.machine.events.add_handler(
                self.config['confirm_eject_event'], self._eject_success)

        elif self.config['confirm_eject_type'] == 'count':
            # todo I think we need to set a delay to recount? Because if the
            # ball re-enters in less time than the exit delay, then the switch
            # handler won't have time to reregister it.
            if self.debug:
                self.log.debug("Will confirm eject via recount of ball "
                               "switches.")
            self._setup_count_eject_confirmation()

        elif self.config['confirm_eject_type'] == 'fake':
            # for all ball locks or captive balls which just release a ball
            # we use delay to keep the call order
            if self.config['ball_switches']:
                raise Exception("Cannot use fake with ball switches")

            self.delay.add(name='target_eject_confirmation_timeout',
                           ms=1, callback=self._eject_success)

        else:
            self.log.error("Invalid confirm_eject_type setting: '%s'",
                           self.config['confirm_eject_type'])
            sys.exit()

    def _setup_count_eject_confirmation(self):
        # wait until one of the active switches turns off
        for switch in self.config['ball_switches']:
            # only consider active switches
            if self.machine.switch_controller.is_active(switch.name,
                    ms=self.config['entrance_count_delay']):
                self.machine.switch_controller.add_switch_handler(
                    switch_name=switch.name,
                    ms=self.config['exit_count_delay'],
                    callback=self._eject_success,
                    state=0)


    def _cancel_eject_confirmation(self):
        if self.debug:
            self.log.debug("Canceling eject confirmations")
        self.eject_in_progress_target = None
        self.num_eject_attempts = 0

        # Remove any event watching for success
        self.machine.events.remove_handler(self._eject_success)

        self.machine.events.remove_handlers_by_keys(
            self.pending_eject_event_keys)

        self.pending_eject_event_keys = set()

        self.manual_eject_target = False
        self.waiting_for_eject_trigger = False
        self.mechanical_eject_in_progress = 0

        # remove handler for ball left device
        for switch in self.config['ball_switches']:
            self.machine.switch_controller.remove_switch_handler(
                switch_name=switch.name,
                callback=self._ball_left_device,
                state=0)
            self.machine.switch_controller.remove_switch_handler(
                switch_name=switch.name,
                callback=self._eject_success,
                ms=self.config['exit_count_delay'],
                state=0)


        # Remove any switch handlers
        if self.config['confirm_eject_type'] == 'switch':
            self.machine.switch_controller.remove_switch_handler(
                switch_name=self.config['confirm_eject_switch'].name,
                callback=self._eject_success,
                state=1, ms=0)

        # Remove any delays that were watching for failures
        self.delay.remove('target_eject_confirmation_timeout')
        self.delay.remove('ball_missing_timeout')


    def _eject_success(self, **kwargs):
        # We got an eject success for this device.
        # **kwargs because there are many ways to get here, some with kwargs
        # and some without. Also, since there are many ways we can get here,
        # let's first make sure we actually had an eject in progress

        if self._state == "ejecting":
            self.log.debug("Got an eject_success before the switch left the "
                           "device. May be there was a second ball.")
            # idle will see this ball as a new ball
            # if it leaves anyway it will get counted as missing
            self.balls -= 1
            pass
        elif self._state != "ball_left" and self._state != "failed_confirm":
            self.log.debug("Got an eject_success in wrong state %s!",
                    self._state)
            raise Exception("Invalid state " + self._state + " for _eject_success")


        if self.debug:
            self.log.debug("In _eject_success. Eject target: %s",
                           self.eject_in_progress_target)

        if self.debug:
            self.log.debug("Eject duration: %ss",
                           time.time() - self.eject_start_time)
            self.machine.events.remove_handler(self._eject_status)

        if self.debug:
            self.log.debug("Confirmed successful eject")

        # Create a temp attribute here so the real one is None when the
        # event is posted.
        eject_target = self.eject_in_progress_target
        self.num_jam_switch_count = 0
        self.num_eject_attempts = 0
        self.eject_in_progress_target = None
        balls_ejected = self.num_balls_ejecting
        self.num_balls_ejecting = 0

        # todo cancel post eject check delay

        self.machine.events.post('balldevice_' + self.name +
                                 '_ball_eject_success',
                                 balls=balls_ejected,
                                 target=eject_target)

        self._cancel_eject_confirmation()

        return self._switch_state("eject_confirmed")


    def _eject_timeout(self):
        if self.debug:
            self.log.debug("Got eject timeout")

        if self._state == "ball_left":
            return self._switch_state("failed_confirm")
        elif self._state == "ejecting":
            self.eject_failed()
            return self._switch_state("failed_eject")
        else:
            raise Exception("Invalid state")


    def eject_failed(self, retry=True, force_retry=False):
        """Marks the current eject in progress as 'failed.'

        Note this is not typically a method that would be called manually. It's
        called automatically based on ejects timing out or balls falling back
        into devices while they're in the process of ejecting. But you can call
        it manually if you want to if you have some other way of knowing that
        the eject failed that the system can't figure out on it's own.

        Args:
            retry: Boolean as to whether this eject should be retried. If True,
                the ball device will retry the eject again as long as the
                'max_eject_attempts' has not been exceeded. Default is True.
            force_retry: Boolean that forces a retry even if the
                'max_eject_attempts' has been exceeded. Default is False.

        """
        # Put the current target back in the queue so we can try again
        # This sets up the timeout back to the default. Wonder if we should
        # add some intelligence to make this longer or shorter?

        if self.debug:
            self.log.debug("Eject failed")

        self.eject_queue.appendleft((self.eject_in_progress_target,
            self.config['eject_timeouts'][self.eject_in_progress_target]))

        # Remember variables for event
        target = self.eject_in_progress_target
        balls = self.num_balls_ejecting

        # Reset the stuff that showed a current eject in progress
        self.eject_in_progress_target = None
        self.num_balls_ejecting = 0
        self.num_eject_attempts += 1

        if self.debug:
            self.log.debug("Eject duration: %ss",
                          time.time() - self.eject_start_time)

        # cancel eject confirmations
        self._cancel_eject_confirmation()

        self.machine.events.post('balldevice_' + self.name +
                                 '_ball_eject_failed',
                                 target=target,
                                 balls=balls,
                                 num_attempts=self.num_eject_attempts)

    def _eject_permanently_failed(self):
        self.log.warning("Eject failed %s times. Permanently giving up.",
                         self.config['max_eject_attempts'])
        self.machine.events.post('balldevice_' + self.name +
                                 'ball_eject_permanent_failure')

    def _mechanical_eject_failed(self):
        # TODO: use again
        if self.debug:
            self.log.debug("Mechanical Eject Failed")

        self.eject_queue.appendleft((self.eject_in_progress_target,
            self.config['eject_timeouts'][self.eject_in_progress_target]))

        self.machine.events.post('balldevice_' + self.name +
                                 '_mechanical_eject_failed',
                                 target=self.eject_in_progress_target,
                                 balls=self.num_balls_ejecting,
                                 num_attempts=self.num_eject_attempts)

        self.eject_in_progress_target = None
        self.num_balls_ejecting = 0
        self.num_eject_attempts += 1
        self.mechanical_eject_in_progress = 0

        self.machine.events.remove_handler(self._eject_success)
        # Remove any switch handlers
        if self.config['confirm_eject_type'] == 'switch':
            self.machine.switch_controller.remove_switch_handler(
                switch_name=self.config['confirm_eject_switch'].name,
                callback=self._eject_success,
                state=1, ms=0)

        # Remove any delays that were watching for failures
        self.delay.remove('target_eject_confirmation_timeout')

        self.machine.events.remove_handler(self._eject_status)

    def _ok_to_receive(self):
        # Post an event announcing that it's ok for this device to receive a
        # ball
        self.machine.events.post(
            'balldevice_{}_ok_to_receive'.format(self.name),
            balls=self.get_additional_ball_capacity())

    def is_playfield(self):
        """Returns True if this ball device is a Playfield-type device, False
        if it's a regular ball device.

        """
        return False


# The MIT License (MIT)

# Copyright (c) 2013-2015 Brian Madden and Gabe Knuth

# Permission is hereby granted, free of charge, to any person obtaining a copy
# of this software and associated documentation files (the "Software"), to deal
# in the Software without restriction, including without limitation the rights
# to use, copy, modify, merge, publish, distribute, sublicense, and/or sell
# copies of the Software, and to permit persons to whom the Software is
# furnished to do so, subject to the following conditions:

# The above copyright notice and this permission notice shall be included in
# all copies or substantial portions of the Software.

# THE SOFTWARE IS PROVIDED "AS IS", WITHOUT WARRANTY OF ANY KIND, EXPRESS OR
# IMPLIED, INCLUDING BUT NOT LIMITED TO THE WARRANTIES OF MERCHANTABILITY,
# FITNESS FOR A PARTICULAR PURPOSE AND NONINFRINGEMENT. IN NO EVENT SHALL THE
# AUTHORS OR COPYRIGHT HOLDERS BE LIABLE FOR ANY CLAIM, DAMAGES OR OTHER
# LIABILITY, WHETHER IN AN ACTION OF CONTRACT, TORT OR OTHERWISE, ARISING FROM,
# OUT OF OR IN CONNECTION WITH THE SOFTWARE OR THE USE OR OTHER DEALINGS IN
# THE SOFTWARE.<|MERGE_RESOLUTION|>--- conflicted
+++ resolved
@@ -207,6 +207,7 @@
         self.machine.events.post_relay('balldevice_' + self.name +
                                        '_ball_enter',
                                         balls=balls,
+                                        device=self,
                                         callback=self._balls_added_callback)
 
 
@@ -662,7 +663,6 @@
                     self.log.debug("Confirmed inactive switch: %s", switch.name)
                 valid = True
 
-<<<<<<< HEAD
             if not valid:  # one of our switches wasn't valid long enough
                 # recount will happen automatically after the time passes
                 # via the switch handler for count
@@ -671,45 +671,6 @@
                                    "Aborting count & returning previous "
                                    "count value", switch.name)
                 raise ValueError('Count not stable yet. Run again!')
-=======
-        if (self.eject_in_progress_target and self.config['jam_switch'] and
-                self.num_jam_switch_count > 1):
-            # If the jam switch count is more than 1, we assume the ball it was
-            # trying to eject fell back in.
-            if self.debug:
-                self.log.debug("Jam switch count: %s. Assuming eject failed.",
-                               self.num_jam_switch_count)
-            self.eject_failed()
-            return
-
-        elif ((self.eject_in_progress_target and self.config['jam_switch'] and
-                self.num_jam_switch_count == 1) or
-                not self.eject_in_progress_target):
-            # If there's an eject in progress with a jam switch count of only 1,
-            # or no eject in progress, we assume this was a valid new ball.
-
-            # If this device is not expecting any balls, we assuming this one
-            # came from the playfield. Post this event so the playfield can keep
-            # track of how many balls are out.
-            if not self.num_balls_in_transit:
-                self.machine.events.post('balldevice_captured_from_' +
-                                         self.config['captures_from'],
-                                         balls=balls)
-
-            # Post the relay event as other handlers might be looking for to act
-            # on the ball entering this device.
-            self.machine.events.post_relay('balldevice_' + self.name +
-                                           '_ball_enter',
-                                            balls=balls,
-                                            device=self,
-                                            callback=self._balls_added_callback)
-
-        if self.mechanical_eject_in_progress and self.eject_in_progress_target:
-
-            if self.debug:
-                self.log.debug("Ball added while waiting for player eject. "
-                               "Assuming eject failed")
->>>>>>> c5b8a616
 
         if self.debug:
             self.log.debug("Counted %s balls", ball_count)
@@ -903,41 +864,6 @@
 
         return balls
 
-<<<<<<< HEAD
-=======
-    def _requested_ball_received(self, balls, **kwargs):
-        # Responds to its own balldevice_<name>_ball_enter relay event
-        # We do this since we need something to act on the balls being received,
-        # otherwise it would think they were unexpected and eject them.
-
-        # Figure out how many of the new balls were requested
-        unexpected_balls = balls - self.num_balls_in_transit
-        if unexpected_balls < 0:
-            unexpected_balls = 0
-
-        # Figure out how many outstanding ball requests we have
-        self.num_balls_requested -= balls
-        self.num_balls_in_transit -= balls
-
-        if self.num_balls_requested <= 0:
-            self.num_balls_requested = 0
-
-        if self.num_balls_in_transit <= 0:
-            self.machine.events.remove_handler(self._requested_ball_received)
-
-        return {'balls': unexpected_balls}
-
-    def _cancel_request_ball(self):
-        self.machine.events.post('balldevice_' + self.name +
-                                 '_cancel_ball_request')
-
-    def _eject_event_handler(self):
-        # We received the event that should eject this ball.
-
-        if not self.balls:
-            self.request_ball()
-
->>>>>>> c5b8a616
     def stop(self, **kwargs):
         # TODO: convert
         raise Exception("broken")
